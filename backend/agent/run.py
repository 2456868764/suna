--- conflicted
+++ resolved
@@ -33,22 +33,6 @@
 
 load_dotenv()
 
-<<<<<<< HEAD
-async def run_agent(
-    thread_id: str,
-    project_id: str,
-    stream: bool,
-    thread_manager: Optional[ThreadManager] = None,
-    native_max_auto_continues: int = 25,
-    max_iterations: int = 100,
-    model_name: str = "anthropic/claude-sonnet-4-20250514",
-    llm_enable_thinking: Optional[bool] = False,
-    llm_reasoning_effort: Optional[str] = 'low',
-    enable_context_manager: bool = True,
-    agent_config: Optional[dict] = None,    
-    trace: Optional[StatefulTraceClient] = None,
-    is_agent_builder: Optional[bool] = False,
-=======
 
 @dataclass
 class AgentConfig:
@@ -64,7 +48,6 @@
     agent_config: Optional[dict] = None
     trace: Optional[StatefulTraceClient] = None
     is_agent_builder: Optional[bool] = False
->>>>>>> ffe254c8
     target_agent_id: Optional[str] = None
 
 
@@ -418,42 +401,6 @@
         if self.config.agent_config and 'agentpress_tools' in self.config.agent_config:
             raw_tools = self.config.agent_config['agentpress_tools']
             
-<<<<<<< HEAD
-        generation = trace.generation(name="thread_manager.run_thread") if trace else None
-        try:
-            # Make the LLM call and process the response
-            response = await thread_manager.run_thread(
-                thread_id=thread_id,
-                system_prompt=system_message,
-                stream=stream,
-                llm_model=model_name,
-                llm_temperature=0,
-                llm_max_tokens=max_tokens,
-                tool_choice="auto",
-                max_xml_tool_calls=1,
-                temporary_message=temporary_message,
-                processor_config=ProcessorConfig(
-                    xml_tool_calling=True,
-                    native_tool_calling=False,
-                    execute_tools=True,
-                    execute_on_stream=True,
-                    tool_execution_strategy="parallel",
-                    xml_adding_strategy="user_message"
-                ),
-                native_max_auto_continues=native_max_auto_continues,
-                include_xml_examples=True,
-                llm_enable_thinking=llm_enable_thinking,
-                llm_reasoning_effort=llm_reasoning_effort,
-                enable_context_manager=enable_context_manager,
-                generation=generation
-            )
-
-            if isinstance(response, dict) and "status" in response and response["status"] == "error":
-                logger.error(f"Error response from run_thread: {response.get('message', 'Unknown error')}")
-                if trace:
-                    trace.event(name="error_response_from_run_thread", level="ERROR", status_message=(f"{response.get('message', 'Unknown error')}"))
-                yield response
-=======
             if isinstance(raw_tools, dict):
                 if self.config.agent_config.get('is_suna_default', False) and not raw_tools:
                     enabled_tools = None
@@ -522,7 +469,6 @@
                     "status": "stopped",
                     "message": error_msg
                 }
->>>>>>> ffe254c8
                 break
 
             latest_message = await self.client.table('messages').select('*').eq('thread_id', self.config.thread_id).in_('type', ['assistant', 'tool', 'user']).order('created_at', desc=True).limit(1).execute()
